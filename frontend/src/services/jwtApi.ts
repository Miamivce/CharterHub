import axios, { AxiosInstance, AxiosRequestConfig, AxiosResponse, AxiosError } from 'axios'
import { configureAxiosInstance } from '@/utils/axios-config'

// Error types
export class ApiError extends Error {
  constructor(
    message: string,
    public status?: number,
    public code?: string,
    public details?: Record<string, any>
  ) {
    super(message)
    this.name = 'ApiError'
  }
}

export class AuthenticationError extends ApiError {
  constructor(message: string, code?: string) {
    super(message, 401, code)
    this.name = 'AuthenticationError'
  }
}

export class ValidationError extends ApiError {
  constructor(
    message: string,
    public errors: Record<string, string[]>
  ) {
    super(message, 422, 'validation_error', { errors })
    this.name = 'ValidationError'
  }
}

// Storage constants
export const TOKEN_KEY = 'auth_token'
export const REFRESH_TOKEN_KEY = 'refresh_token' // Only used for storage detection, actual token is in HTTP-only cookie
export const TOKEN_EXPIRY_KEY = 'token_expiry'
export const REMEMBER_ME_KEY = 'remember_me'
export const USER_DATA_KEY = 'user_data'
export const RATE_LIMIT_KEY = 'rate_limit_info'

// API URL configuration
const API_URL = import.meta.env.VITE_PHP_API_URL || 'http://localhost:8000'
const DEVELOPMENT_MODE = import.meta.env.MODE === 'development'

// User interfaces
export interface User {
  id: number
  email: string
  firstName: string
  lastName: string
  fullName?: string
  phoneNumber?: string
  company?: string
  role: 'admin' | 'client'
  verified: boolean
  permissions?: Record<string, boolean>
  _lastUpdated?: number
  _timestamp?: number
}

export interface UserProfileUpdateData {
  firstName?: string
  lastName?: string
  email?: string
  phoneNumber?: string
  company?: string
}

export interface RegisterData {
  email: string
  password: string
  firstName: string
  lastName: string
  phoneNumber?: string
  company?: string
  role?: string
  rememberMe?: boolean
}

export interface PasswordResetData {
  token: string
  email: string
  newPassword: string
}

export interface TokenResponse {
  access_token: string
  expires_in: number
  token_type: string
}

interface LoginResponse extends TokenResponse {
  success: boolean
  message: string
  user: {
    id: number
    email: string
    first_name: string
    last_name: string
    role: string
    verified: boolean
    phone_number?: string
    company?: string
  }
}

// Storage helpers
const getStorageType = (): Storage => {
  const useLocalStorage = localStorage.getItem(REMEMBER_ME_KEY) === 'true'
  return useLocalStorage ? localStorage : sessionStorage
}

const TokenStorage = {
  getToken: (): string | null => {
    return getStorageType().getItem(TOKEN_KEY)
  },

  getTokenExpiry: (): number | null => {
    const expiry = getStorageType().getItem(TOKEN_EXPIRY_KEY)
    if (!expiry) return null

    try {
      return parseInt(expiry, 10)
    } catch (e) {
      console.error('[TokenStorage] Error parsing token expiry:', e)
      return null
    }
  },

  storeToken: (token: string, expiresIn: number, rememberMe?: boolean): void => {
    const storage =
      rememberMe !== undefined ? (rememberMe ? localStorage : sessionStorage) : getStorageType()

    if (rememberMe !== undefined) {
      localStorage.setItem(REMEMBER_ME_KEY, rememberMe.toString())
    }

    const expiryTime = Date.now() + expiresIn * 1000
    storage.setItem(TOKEN_KEY, token)
    storage.setItem(TOKEN_EXPIRY_KEY, expiryTime.toString())

    // If switching storage types, clear the other storage
    const otherStorage = storage === localStorage ? sessionStorage : localStorage
    otherStorage.removeItem(TOKEN_KEY)
    otherStorage.removeItem(TOKEN_EXPIRY_KEY)
  },

  storeUserData: (userData: User): void => {
    // Create a clean copy to avoid storing circular references
    const userToStore = { ...userData }

    // Always ensure timestamps are present, but NEVER overwrite existing ones
    const nowTimestamp = Date.now()

    if (!userToStore._timestamp) {
      userToStore._timestamp = nowTimestamp
    }

    if (!userToStore._lastUpdated) {
      userToStore._lastUpdated = userToStore._timestamp || nowTimestamp
    }

    // In development mode, log only non-sensitive information
    if (process.env.NODE_ENV === 'development') {
      console.log('[TokenStorage] Storing user data with timestamp:', userToStore._timestamp)
    }

    // Store as JSON with special handling for dates to ensure consistent serialization
    const userJSON = JSON.stringify(userToStore)
    getStorageType().setItem(USER_DATA_KEY, userJSON)

    // For debugging - verify data was stored correctly (safe version)
    const storedDataRaw = getStorageType().getItem(USER_DATA_KEY)
    if (storedDataRaw) {
      try {
        const storedData = JSON.parse(storedDataRaw)
        const timestampsMatch = storedData._timestamp === userToStore._timestamp

        if (process.env.NODE_ENV === 'development') {
          console.log('[TokenStorage] Storage verification - timestamps match:', timestampsMatch)
        }

        if (!timestampsMatch) {
          console.warn('[TokenStorage] Storage verification failed - timestamps do not match')

          // Try one more time with a direct approach
          getStorageType().setItem(USER_DATA_KEY, userJSON)
        }
      } catch (e) {
        console.error('[TokenStorage] Failed to verify stored data')
      }
    }
  },

  getUserData: (): User | null => {
    const data = getStorageType().getItem(USER_DATA_KEY)
    if (!data) return null

    try {
      const user = JSON.parse(data) as User

      // Always ensure the user object has timestamps
      const nowTimestamp = Date.now()

      if (!user._timestamp) {
        user._timestamp = nowTimestamp
      }

      if (!user._lastUpdated) {
        user._lastUpdated = nowTimestamp
      }

      // In development mode, log minimal information
      if (process.env.NODE_ENV === 'development') {
        console.log('[TokenStorage] Retrieved user data with timestamp:', user._timestamp)
      }

      return user
    } catch (e) {
      console.error('[TokenStorage] Failed to parse user data from storage')
      return null
    }
  },

  clearToken: (): void => {
    getStorageType().removeItem(TOKEN_KEY)
    getStorageType().removeItem(TOKEN_EXPIRY_KEY)
  },

  clearUserData: (): void => {
    getStorageType().removeItem(USER_DATA_KEY)
  },

  clearAllData: (): void => {
    ;[localStorage, sessionStorage].forEach((storage) => {
      storage.removeItem(TOKEN_KEY)
      storage.removeItem(REFRESH_TOKEN_KEY)
      storage.removeItem(TOKEN_EXPIRY_KEY)
      storage.removeItem(USER_DATA_KEY)
      storage.removeItem(RATE_LIMIT_KEY)
    })
  },
}

// Helper function to convert snake_case API response to camelCase
const transformUserData = (data: any): User => {
  if (!data) {
    console.error('[jwtApi] transformUserData received null or undefined data')
    return {} as User
  }

  // Don't log sensitive user data in production
  // In development, mask email and other sensitive fields
  if (process.env.NODE_ENV === 'development') {
    // Create a sanitized version for logging by masking sensitive fields
    const sanitizedData = { ...data }
    if (sanitizedData.email) {
      // Mask email (show first 2 chars and domain)
      const emailParts = sanitizedData.email.split('@')
      if (emailParts.length === 2) {
        sanitizedData.email = `${emailParts[0].substring(0, 2)}***@${emailParts[1]}`
      } else {
        sanitizedData.email = '***@***.com'
      }
    }
    if (sanitizedData.phone_number || sanitizedData.phoneNumber) {
      // Mask phone number (show only last 4 digits)
      const phone = sanitizedData.phone_number || sanitizedData.phoneNumber
      sanitizedData.phone_number = sanitizedData.phoneNumber = `****${phone.slice(-4)}`
    }
    console.log('[jwtApi] Processing user data with masked fields')
  }

  const result = {
    id: data.id,
    email: data.email,
    firstName: data.first_name || data.firstName || '',
    lastName: data.last_name || data.lastName || '',
    fullName:
      data.full_name ||
      `${data.first_name || data.firstName || ''} ${data.last_name || data.lastName || ''}`.trim(),
    phoneNumber: data.phone_number || data.phoneNumber || '',
    company: data.company || '',
    role: (data.role as 'admin' | 'client') || 'client',
    verified: !!data.verified,
    permissions: data.permissions || {},
  }

  // Only log non-sensitive information in development
  if (process.env.NODE_ENV === 'development') {
    console.log('[jwtApi] User data processed successfully')
  }

  return result
}

// API client creation
const createApiClient = (): AxiosInstance => {
  const client = configureAxiosInstance(
    axios.create({
      baseURL: API_URL,
      headers: {
        'Content-Type': 'application/json',
        Accept: 'application/json',
      },
      timeout: 30000,
      withCredentials: true, // Required for HTTP-only refresh token cookie
    })
  )

  // Request interceptor for adding auth token
  client.interceptors.request.use(
    (config) => {
      const token = TokenStorage.getToken()
      if (token) {
        config.headers.Authorization = `Bearer ${token}`
        if (DEVELOPMENT_MODE) {
          console.log(`[API] ${config.method?.toUpperCase()} ${config.url} - Token present`)
        }
      } else {
        if (DEVELOPMENT_MODE) {
          console.log(`[API] ${config.method?.toUpperCase()} ${config.url} - No token available`)
        }
      }

      // Convert PUT/DELETE methods to POST with X-HTTP-Method-Override header
      // This avoids CORS preflight issues with PUT/DELETE methods
      if (config.method?.toUpperCase() === 'PUT' || config.method?.toUpperCase() === 'DELETE') {
        config.headers['X-HTTP-Method-Override'] = config.method.toUpperCase()
        config.method = 'post'
        console.log(
          `[API] Converting ${config.headers['X-HTTP-Method-Override']} to POST with override header`
        )
      }

      if (DEVELOPMENT_MODE) {
        console.log(`[API] ${config.method?.toUpperCase()} ${config.url}`, {
          headers: config.headers,
          data: config.data,
        })
      }

      return config
    },
    (error) => {
      console.error('[API] Request interceptor error:', error)
      return Promise.reject(error)
    }
  )

  // Response interceptor for error handling and token refresh
  client.interceptors.response.use(
    (response) => {
      if (DEVELOPMENT_MODE) {
        console.log(`[API] Response from ${response.config.url}:`, {
          status: response.status,
          statusText: response.statusText,
          headers: response.headers,
          data: response.data,
        })
      }
      return response
    },
    async (error: AxiosError) => {
      console.error('[API] Response error:', {
        url: error.config?.url,
        status: error.response?.status,
        statusText: error.response?.statusText,
        data: error.response?.data,
        message: error.message,
      })

      const originalRequest = error.config as AxiosRequestConfig & { _retry?: boolean }

      // Skip refresh logic if:
      // 1. We're already attempting to refresh a token
      // 2. This is a refresh token endpoint that failed
      // 3. This request has already been retried
      if (
        !originalRequest ||
        originalRequest._retry ||
        originalRequest.url?.includes('refresh-token')
      ) {
        return Promise.reject(handleErrorResponse(error))
      }

      // Handle 401 Unauthorized errors by attempting to refresh the token
      if (error.response?.status === 401) {
        try {
          originalRequest._retry = true

          // Attempt to refresh the token
          const refreshSuccess = await refreshTokens()

          if (!refreshSuccess) {
            console.log('[API] Token refresh failed, clearing auth data and redirecting to login')
            // Clear all auth data
            TokenStorage.clearAllData()

            // Signal that authentication has failed
            window.dispatchEvent(
              new CustomEvent('jwt:authFailure', {
                detail: { reason: 'token_expired' },
              })
            )

            // Force redirect to login page after a short delay
            setTimeout(() => {
              const isAdminPage = window.location.pathname.includes('/admin')
              const loginPath = isAdminPage ? '/admin/login' : '/login'

              // Try React Router navigation first
              try {
                // Direct navigation as fallback
                window.location.href = loginPath
              } catch (e) {
                console.error('[API] Navigation error, using direct location change', e)
                window.location.href = loginPath
              }
            }, 100)

            return Promise.reject(new AuthenticationError('Session expired. Please log in again.'))
          }

          // If token refresh succeeds, update the Authorization header and retry
          const newToken = TokenStorage.getToken()
          if (newToken && originalRequest.headers) {
            originalRequest.headers.Authorization = `Bearer ${newToken}`
          }

          // Retry the original request
          return axios(originalRequest)
        } catch (refreshError) {
          // If token refresh fails, clear auth data and reject with original error
          TokenStorage.clearAllData()

          // Signal that authentication has failed completely
          window.dispatchEvent(
            new CustomEvent('jwt:authFailure', {
              detail: { reason: 'refresh_failed' },
            })
          )

          // Force redirect to login page after a short delay
          setTimeout(() => {
            const isAdminPage = window.location.pathname.includes('/admin')
            const loginPath = isAdminPage ? '/admin/login' : '/login'
            window.location.href = loginPath
          }, 100)

          return Promise.reject(handleErrorResponse(error))
        }
      }

      return Promise.reject(handleErrorResponse(error))
    }
  )

  return client
}

// Handle and transform API errors
const handleErrorResponse = (error: AxiosError): Error => {
  // Network errors
  if (!error.response) {
    return new ApiError(error.message || 'Network error occurred', 0, 'network_error')
  }

  const { status, data } = error.response

  // Server response with error details
  const errorData = (data as Record<string, any>) || {}

  const errorMessage =
    typeof data === 'object' && data !== null
      ? (errorData.message as string) || (errorData.error as string) || 'An error occurred'
      : 'An error occurred'

  const errorCode =
    typeof data === 'object' && data !== null
      ? (errorData.code as string) || `status_${status}`
      : `status_${status}`

  // Handle validation errors
  if (status === 422 && typeof data === 'object' && data !== null && 'errors' in errorData) {
    return new ValidationError(errorMessage, errorData.errors as Record<string, string[]>)
  }

  // Handle authentication errors
  if (status === 401) {
    return new AuthenticationError(errorMessage, errorCode)
  }

  // Generic API error
  return new ApiError(errorMessage, status, errorCode, errorData)
}

// Initialize the API client
const apiClient = createApiClient()

// API service
const jwtApi = {
  /**
   * Get the current user's profile
   */
  async getCurrentUser(): Promise<User> {
    try {
      // Check if token exists before making the request
      const token = TokenStorage.getToken()
      if (!token) {
        console.log('[jwtApi] getCurrentUser - No token available, skipping request')
        return Promise.reject(new AuthenticationError('Not authenticated'))
      }

      // Log before making the request
      console.log('[jwtApi] getCurrentUser - Making request to /auth/me.php with token')

      // Add a timeout to prevent the request from hanging
      const controller = new AbortController()
      const timeoutId = setTimeout(() => controller.abort(), 10000) // 10 second timeout

      const response = await apiClient
        .get('/auth/me.php', {
          signal: controller.signal,
        })
        .finally(() => {
          clearTimeout(timeoutId)
        })

      console.log('[jwtApi] getCurrentUser response:', {
        status: response.status,
        headers: response.headers,
        data: response.data,
      })

      if (response.data && response.data.success && response.data.user) {
        // Get existing user data to preserve _lastUpdated timestamp if it exists
        const existingUserData = TokenStorage.getUserData()
        const userData = transformUserData(response.data.user)

        // Add timestamp to force UI updates - always use a new timestamp when fetching from API
        userData._lastUpdated = Date.now()
        userData._timestamp = Date.now()

        console.log(
          '[jwtApi] getCurrentUser - User data retrieved with timestamp:',
          userData._lastUpdated
        )
        TokenStorage.storeUserData(userData)

        // Dispatch an event to notify components that user data has been refreshed
        window.dispatchEvent(
          new CustomEvent('jwt:userDataRefreshed', {
            detail: { user: userData },
          })
        )

        return userData
      } else {
        console.error('[jwtApi] getCurrentUser - Invalid response format:', response.data)
        throw new ApiError('Invalid response format', 500)
      }
    } catch (error: any) {
      // Improved error handling
      if (error.name === 'AbortError') {
        console.error('[jwtApi] getCurrentUser - Request timed out')
        throw new ApiError('Request timed out', 408)
      }
      // Handle 401 errors more gracefully
      if (error.response && error.response.status === 401) {
        console.log('[jwtApi] getCurrentUser - Authentication failed (401)')
        // Clear invalid token data
        TokenStorage.clearAllData()
        // Notify of authentication failure
        window.dispatchEvent(new CustomEvent('jwt:authFailure'))
        throw new AuthenticationError('Authentication failed or token expired')
      } else {
        console.error('[jwtApi] getCurrentUser error:', error)
        // For other errors, don't clear tokens
        throw error
      }
    }
  },

  /**
   * Authenticate a user with email and password
   */
  async login(
    email: string,
    password: string,
    rememberMe = false,
    targetRole?: 'admin' | 'client'
  ): Promise<User> {
    try {
      // Mask email for logging (show first 2 chars and domain)
      let maskedEmail = '***@***.com'
      if (email && email.includes('@')) {
        const emailParts = email.split('@')
        if (emailParts.length === 2) {
          maskedEmail = `${emailParts[0].substring(0, 2)}***@${emailParts[1]}`
        }
      }

      console.log('[jwtApi] Login attempt started with:', {
        email: maskedEmail,
        rememberMe,
        targetRole,
      })

      // Determine which endpoint to use based on targetRole
      // This allows frontend to explicitly target admin or client-only login
      let loginEndpoint = '/auth/login.php' // Default endpoint

      if (targetRole === 'admin') {
        console.log('[jwtApi] Using admin-specific login endpoint')
        loginEndpoint = '/auth/admin-login.php'
      } else if (targetRole === 'client') {
        console.log('[jwtApi] Using client-specific login endpoint')
        loginEndpoint = '/auth/client-login.php'
      }

      // Using the appropriate login endpoint
      const response = await apiClient.post<LoginResponse>(loginEndpoint, {
        email,
        password,
      })

      // Log only status without exposing tokens or user data
      console.log(`[jwtApi] Login response status: ${response.status}`, {
        success: response.data.success,
        hasToken: !!response.data.access_token,
        hasUserData: !!response.data.user,
      })

      if (response.data.success && response.data.access_token) {
        console.log('[jwtApi] Login successful, storing authentication data')

        // Store the access token (refresh token is stored as HTTP-only cookie)
        TokenStorage.storeToken(response.data.access_token, response.data.expires_in, rememberMe)

        // Store the user data
        const userData = transformUserData(response.data.user)

        // Sanitized log of user data (no token or personal details)
        if (process.env.NODE_ENV === 'development') {
          console.log('[jwtApi] User data processed', {
            id: userData.id,
            role: userData.role,
            isVerified: userData.verified,
          })
        }

        TokenStorage.storeUserData(userData)

        // Verify the storage (without logging the actual values)
        const storedToken = TokenStorage.getToken()
        const storedUser = TokenStorage.getUserData()
        console.log('[jwtApi] Storage verification:', {
          hasToken: !!storedToken,
          tokenLength: storedToken?.length || 0,
          hasUser: !!storedUser,
        })

        return userData
      } else {
        throw new Error(response.data.message || 'Login failed: Invalid response from server')
      }
    } catch (error) {
      console.error('[jwtApi] Login error:', error)
      return Promise.reject(error)
    }
  },

  /**
   * Register a new user
   */
  async register(data: RegisterData): Promise<User> {
    try {
      // Ensure firstName and lastName are properly set
      if (!data.firstName || !data.lastName) {
        throw new ApiError('First name and last name are required', 400)
      }

<<<<<<< HEAD
      // Preparing data for minimal registration endpoint
      const requestData = {
        email: data.email,
        password: data.password,
        firstName: data.firstName,
        lastName: data.lastName,
        phoneNumber: data.phoneNumber || '', 
        company: data.company || '',
        role: data.role || 'client',
      }

      console.log('[jwtApi] Registering user with data:', {
        ...requestData,
        password: '******', // Don't log actual password
      })

      // Use the minimal-register.php endpoint instead
      const response = await apiClient.post('/auth/minimal-register.php', requestData)
=======
      console.log('[jwtApi] Attempting simplified registration flow to diagnose issues');

      // Try the minimal registration endpoint first
      try {
        const minimalResponse = await apiClient.post('/auth/minimal-register.php', {
          email: data.email,
          test: true
        });
        
        console.log('[jwtApi] Minimal registration endpoint response:', minimalResponse.data);
        
        if (minimalResponse.data.success) {
          console.log('[jwtApi] Minimal registration endpoint working correctly');
          
          // Try the debug endpoint next
          try {
            const debugResponse = await apiClient.post('/auth/debug-register.php', {
              email: data.email,
              firstName: data.firstName,
              lastName: data.lastName,
              test: true
            });
            
            console.log('[jwtApi] Debug registration endpoint response:', debugResponse.data);
          } catch (debugError) {
            console.error('[jwtApi] Debug endpoint error:', debugError);
          }
        }
      } catch (minimalError) {
        console.error('[jwtApi] Minimal endpoint error:', minimalError);
      }

      // If we get this far, try using a super minimal registration request
      // with just the absolute required fields
      const minimalRequestData = {
        email: data.email,
        password: data.password,
        first_name: data.firstName,
        last_name: data.lastName,
        // Also include the camelCase versions that the backend is actually expecting
        firstName: data.firstName,
        lastName: data.lastName
      };

      console.log('[jwtApi] Trying full registration with minimal data:', {
        ...minimalRequestData,
        password: '******'
      });

      const response = await apiClient.post('/auth/register.php', minimalRequestData);

      console.log('[jwtApi] Registration response:', response.data);
>>>>>>> b94bd154

      if (response.data.success) {
        // SECURITY FIX: Never store tokens or authenticate after registration
        // Even if the backend returns a token, don't store it

        // Explicitly clear any existing tokens to prevent accidental login
        TokenStorage.clearAllData();

        // If user data is returned, just return it without storing it
        if (response.data.user) {
          return transformUserData(response.data.user);
        }

        // Otherwise create a minimal user object from registration data
        // but don't store it in TokenStorage
        const userRole: 'admin' | 'client' =
          data.role === 'admin' || data.role === 'client' ? data.role : 'client';

        return {
          id: response.data.user_id || 0, // Use the returned user ID if available
          email: data.email,
          firstName: data.firstName,
          lastName: data.lastName,
          fullName: `${data.firstName} ${data.lastName}`.trim(),
          phoneNumber: data.phoneNumber || '',
          company: data.company || '',
          role: userRole,
          verified: true, // User is automatically verified with minimal registration
          permissions: {},
        };
      }

      console.error('[jwtApi] Registration failed:', response.data);
      throw new ApiError(response.data.message || 'Registration failed', response.status || 500);
    } catch (error) {
      console.error('[jwtApi] Registration error details:', error);
      return Promise.reject(error);
    }
  },

  /**
   * Log out the current user
   */
  async logout(): Promise<void> {
    try {
      // Call the logout endpoint to invalidate tokens
      await apiClient.post('/auth/logout.php')
    } catch (error) {
      console.error('Logout API call failed', error)
      // Continue with local logout even if the API call fails
    } finally {
      // Clear all local auth data
      TokenStorage.clearAllData()
    }
  },

  /**
   * Request a password reset for a user
   */
  async forgotPassword(email: string): Promise<void> {
    try {
      const response = await apiClient.post('/auth/forgot-password.php', { email })

      if (!response.data.success) {
        throw new ApiError(response.data.message || 'Failed to request password reset', 500)
      }

      return
    } catch (error) {
      return Promise.reject(error)
    }
  },

  /**
   * Reset a user's password using a reset token
   */
  async resetPassword(data: PasswordResetData): Promise<void> {
    try {
      const response = await apiClient.post('/auth/reset-password.php', {
        token: data.token,
        email: data.email,
        new_password: data.newPassword,
      })

      if (!response.data.success) {
        throw new ApiError(response.data.message || 'Failed to reset password', 500)
      }

      return
    } catch (error) {
      return Promise.reject(error)
    }
  },

  /**
   * Verify a user's email address using a verification token
   */
  async verifyEmail(token: string, email?: string): Promise<void> {
    try {
      // Special handling for development tokens
      if (token.startsWith('dev-')) {
        console.log('[jwtApi] Development verification token detected:', token)

        // Check if the token matches what's in session storage
        const storedEmail = sessionStorage.getItem('dev_verification_email')
        const storedToken = sessionStorage.getItem('dev_verification_token')

        if (storedToken === token && (email === undefined || storedEmail === email)) {
          console.log('[jwtApi] Development token validated successfully')

          // Use the actual email from storage if not provided
          const emailToVerify = email || storedEmail

          if (!emailToVerify) {
            throw new ApiError('No email address available for verification', 400)
          }

          console.log('[jwtApi] Making development verification API call for:', emailToVerify)

          try {
            // Make an actual API call to the backend to mark the user as verified
            // This is critical for development testing to update the database
            const response = await apiClient.post('/auth/dev-verify-account.php', {
              email: emailToVerify,
              dev_token: token,
            })

            console.log('[jwtApi] Development verification API response:', response.data)

            if (!response.data.success) {
              throw new ApiError(response.data.message || 'Verification failed', 400)
            }

            // Update the local user data too
            const userData = TokenStorage.getUserData()
            if (userData) {
              userData.verified = true
              TokenStorage.storeUserData(userData)
              console.log('[jwtApi] Updated local user data with verified status:', userData)
            }

            return
          } catch (error: any) {
            console.error('[jwtApi] Development verification API call failed:', error)

            // If we get a 404, the endpoint doesn't exist, so fall back to the old method
            if (error.response?.status === 404) {
              console.log(
                '[jwtApi] Development verification endpoint not found, using fallback method'
              )

              // Fallback: Update only local data and show a warning
              console.warn(
                '[jwtApi] WARNING: Only updating local verification status. Backend database will NOT be updated.'
              )

              const userData = TokenStorage.getUserData()
              if (userData) {
                userData.verified = true
                TokenStorage.storeUserData(userData)
                console.log('[jwtApi] Updated local user data with verified status:', userData)
              }

              return
            }

            // For other errors, throw them to be handled
            throw error
          }
        } else {
          console.error('[jwtApi] Development token validation failed', {
            storedToken,
            providedToken: token,
            storedEmail,
            providedEmail: email,
          })
          throw new ApiError('Invalid verification token', 400)
        }
      }

      // Normal API verification for production tokens
      // Build the URL with token and optional email parameter
      let verificationUrl = `/auth/verify-email.php?token=${encodeURIComponent(token)}`

      // Include email parameter if provided
      if (email) {
        verificationUrl += `&email=${encodeURIComponent(email)}`
      }

      console.log('[jwtApi] Verifying email with URL:', verificationUrl)

      // Using GET for the verification endpoint
      const response = await apiClient.get(verificationUrl)

      if (!response.data.success) {
        throw new ApiError(response.data.message || 'Failed to verify email', 500)
      }

      return
    } catch (error) {
      console.error('[jwtApi] Email verification error:', error)
      return Promise.reject(error)
    }
  },

  /**
   * Update the current user's profile
   */
  async updateProfile(profileData: UserProfileUpdateData): Promise<User> {
    try {
      console.log('[jwtApi] updateProfile starting with data:', profileData)

      // Convert from camelCase to snake_case for API
      const requestData = {
        first_name: profileData.firstName,
        last_name: profileData.lastName,
        email: profileData.email,
        phone_number: profileData.phoneNumber,
        company: profileData.company,
      }

      console.log('[jwtApi] updateProfile sending request:', requestData)

      // Check if token exists before making the request
      const token = TokenStorage.getToken()
      console.log('[jwtApi] updateProfile token exists:', !!token)

      const response = await apiClient.post('/auth/update-profile.php', requestData)
      console.log('[jwtApi] updateProfile received response:', response.data)

      if (response.data.success && response.data.user) {
        // If the email was changed, a new token was issued
        if (response.data.access_token) {
          console.log('[jwtApi] updateProfile storing new token due to email change')
          TokenStorage.storeToken(response.data.access_token, response.data.expires_in || 3600)
        }

        // Transform the user data from snake_case to camelCase
        const userData = transformUserData(response.data.user)

        // Important: Use a dedicated timestamp for this update
        const updateTimestamp = Date.now()

        // Get the existing user data to check for timestamps before applying the update
        const existingUserData = TokenStorage.getUserData()

        // If we have existing user data, preserve some fields that aren't returned by the API
        if (existingUserData) {
          console.log(
            '[jwtApi] Found existing user data with timestamp:',
            existingUserData._timestamp
          )

          // Preserve any extra fields that might be used by the frontend
          // But ensure we're using fresh data for the updated profile fields
          Object.keys(existingUserData).forEach((key) => {
            if (
              key !== 'firstName' &&
              key !== 'lastName' &&
              key !== 'email' &&
              key !== 'phoneNumber' &&
              key !== 'company' &&
              key !== 'fullName' &&
              !(key in userData)
            ) {
              // Use type assertion to treat the objects as Record<string, any>
              ;(userData as Record<string, any>)[key] = (existingUserData as Record<string, any>)[
                key
              ]
            }
          })
        }

        // Always update the timestamp to reflect this change
        userData._timestamp = updateTimestamp
        userData._lastUpdated = updateTimestamp

        console.log('[jwtApi] updateProfile final user data with timestamp:', userData._timestamp)

        // Store the updated user data
        TokenStorage.storeUserData(userData)
        return userData
      }

      console.error(
        '[jwtApi] updateProfile failed: Response success or user data missing',
        response.data
      )
      throw new ApiError('Failed to update profile', 500)
    } catch (error) {
      console.error('[jwtApi] updateProfile caught error:', error)
      return Promise.reject(error)
    }
  },

  /**
   * Change the current user's password
   */
  async changePassword(currentPassword: string, newPassword: string): Promise<void> {
    try {
      console.log('[jwtApi] Attempting to change password')

      const response = await apiClient.post('/auth/change-password.php', {
        current_password: currentPassword,
        new_password: newPassword,
      })

      console.log('[jwtApi] Password change response:', response.data)

      // Check for PHP errors in the response (which might be HTML)
      if (typeof response.data === 'string') {
        console.error('[jwtApi] Unexpected string response:', response.data)

        if (
          response.data.includes('Fatal error') ||
          response.data.includes('Parse error') ||
          response.data.includes('Warning:')
        ) {
          console.error('[jwtApi] PHP error detected in response')
          throw new ApiError(
            'Server error: The password change endpoint has an implementation issue. Please contact support.',
            500
          )
        }

        // For any other unexpected string response
        throw new ApiError(
          'Server error: Received unexpected response format. Please try again later.',
          500
        )
      }

      // Check for success flag in response
      if (!response.data || !response.data.success) {
        // If the API returns a failure but not an HTTP error
        const errorMessage = response.data?.message || 'Failed to change password'
        console.error('[jwtApi] Password change failed:', errorMessage)
        throw new ApiError(errorMessage, response.data?.code || 400)
      }

      // If the password change was successful, update the token
      if (response.data.access_token) {
        console.log('[jwtApi] Updating token after password change')
        TokenStorage.storeToken(response.data.access_token, response.data.expires_in || 3600)
      }

      console.log('[jwtApi] Password changed successfully')
      return
    } catch (error: any) {
      console.error('[jwtApi] Password change error:', error)

      // Check for specific error responses
      if (error.response) {
        const status = error.response.status
        const data = error.response.data || {}

        // Detected HTML response (likely PHP error)
        if (
          typeof error.response.data === 'string' &&
          (error.response.data.includes('<!DOCTYPE html>') ||
            error.response.data.includes('Fatal error') ||
            error.response.data.includes('Parse error') ||
            error.response.data.includes('Warning:'))
        ) {
          console.error('[jwtApi] PHP error detected in response:', error.response.data)
          throw new ApiError(
            'Server error: The password change endpoint has an implementation issue. Please contact support.',
            500
          )
        }

        // Handle 401 Unauthorized (likely incorrect current password)
        if (status === 401) {
          throw new AuthenticationError(data.message || 'Current password is incorrect')
        }

        // Handle other API errors
        throw new ApiError(data.message || 'Failed to change password', status, data.code)
      }

      // Re-throw the original error if it's not an API response error
      return Promise.reject(error)
    }
  },

  /**
   * Check if the current authentication is valid
   */
  async verifyAuthentication(): Promise<boolean> {
    try {
      const response = await apiClient.get('/auth/is-authenticated.php')
      return response.data.success && response.data.authenticated === true
    } catch (error) {
      return false
    }
  },

  /**
   * Refresh the authentication tokens
   */
  async refreshTokens(): Promise<boolean> {
    try {
      // Check if a refresh token cookie should exist
      const refreshIndicator =
        localStorage.getItem(REFRESH_TOKEN_KEY) || sessionStorage.getItem(REFRESH_TOKEN_KEY)
      if (!refreshIndicator) {
        console.log('[jwtApi] refreshTokens - No refresh token indicator, skipping refresh')
        return false
      }

      const response = await apiClient.post('/auth/refresh-token.php')

      if (response.data.success && response.data.access_token) {
        TokenStorage.storeToken(response.data.access_token, response.data.expires_in || 3600)

        // Update stored user data if available
        if (response.data.user) {
          const userData = transformUserData(response.data.user)
          TokenStorage.storeUserData(userData)
        }

        return true
      }

      return false
    } catch (error: any) {
      // If we get a 401, the refresh token is invalid or expired
      if (error.response && error.response.status === 401) {
        console.log('[jwtApi] Token refresh failed (401) - clearing storage')
        // Clear all token data since refresh token is invalid
        TokenStorage.clearAllData()
      } else {
        console.error('Token refresh failed', error)
      }
      return false
    }
  },

  /**
   * Test CORS configuration
   * @returns Object with success status and message
   */
  async testCors(): Promise<{ success: boolean; message: string }> {
    try {
      const client = createApiClient();
      const response = await client.get('/api/test-cors');
      return {
        success: true,
        message: response.data.message || 'CORS test successful'
      };
    } catch (error) {
      console.error('[jwtApi] CORS test failed:', error);
      return {
        success: false,
        message: error instanceof Error ? error.message : 'Unknown error'
      };
    }
  }
}

// Export the refreshTokens function for the interceptor
export const refreshTokens = jwtApi.refreshTokens

// Add a new function to validate token and user data
// This function can be used by other components to check auth status
export const validateAuthState = (): {
  isAuthenticated: boolean
  user: User | null
  tokenExists: boolean
  tokenExpired: boolean
} => {
  const token = TokenStorage.getToken()
  const tokenExpiry = TokenStorage.getTokenExpiry()
  const userData = TokenStorage.getUserData()

  const tokenExists = !!token

  // Improved token expiration check
  let tokenExpired = true
  if (tokenExpiry) {
    // Add 10-second safety margin (tokenExpiry is already a number from getTokenExpiry)
    const safetyMargin = 10000 // 10 seconds in milliseconds
    const now = Date.now()
    const expiryTime = tokenExpiry - safetyMargin

    // Log expiry times for debugging
    console.log('[jwtApi] Token expiry check:', {
      now: new Date(now).toISOString(),
      expiry: new Date(tokenExpiry).toISOString(),
      expiryWithSafetyMargin: new Date(expiryTime).toISOString(),
      hasExpired: now > expiryTime,
      timeRemainingMs: expiryTime - now,
    })

    tokenExpired = now > expiryTime
  }

  const userExists = !!userData && !!userData.id

  // If token is expired, trigger cleanup
  if (tokenExists && tokenExpired) {
    console.log('[jwtApi] Token is expired, triggering cleanup event')
    window.dispatchEvent(new CustomEvent('jwt:tokenExpired'))
  }

  return {
    isAuthenticated: tokenExists && !tokenExpired && userExists,
    user: userExists ? userData : null,
    tokenExists,
    tokenExpired,
  }
}

// Export TokenStorage with this validation helper
export { TokenStorage }

export default jwtApi<|MERGE_RESOLUTION|>--- conflicted
+++ resolved
@@ -682,7 +682,8 @@
         throw new ApiError('First name and last name are required', 400)
       }
 
-<<<<<<< HEAD
+      console.log('[jwtApi] Attempting simplified registration with minimal-register.php');
+
       // Preparing data for minimal registration endpoint
       const requestData = {
         email: data.email,
@@ -692,69 +693,17 @@
         phoneNumber: data.phoneNumber || '', 
         company: data.company || '',
         role: data.role || 'client',
-      }
+      };
 
       console.log('[jwtApi] Registering user with data:', {
         ...requestData,
         password: '******', // Don't log actual password
-      })
-
-      // Use the minimal-register.php endpoint instead
-      const response = await apiClient.post('/auth/minimal-register.php', requestData)
-=======
-      console.log('[jwtApi] Attempting simplified registration flow to diagnose issues');
-
-      // Try the minimal registration endpoint first
-      try {
-        const minimalResponse = await apiClient.post('/auth/minimal-register.php', {
-          email: data.email,
-          test: true
-        });
-        
-        console.log('[jwtApi] Minimal registration endpoint response:', minimalResponse.data);
-        
-        if (minimalResponse.data.success) {
-          console.log('[jwtApi] Minimal registration endpoint working correctly');
-          
-          // Try the debug endpoint next
-          try {
-            const debugResponse = await apiClient.post('/auth/debug-register.php', {
-              email: data.email,
-              firstName: data.firstName,
-              lastName: data.lastName,
-              test: true
-            });
-            
-            console.log('[jwtApi] Debug registration endpoint response:', debugResponse.data);
-          } catch (debugError) {
-            console.error('[jwtApi] Debug endpoint error:', debugError);
-          }
-        }
-      } catch (minimalError) {
-        console.error('[jwtApi] Minimal endpoint error:', minimalError);
-      }
-
-      // If we get this far, try using a super minimal registration request
-      // with just the absolute required fields
-      const minimalRequestData = {
-        email: data.email,
-        password: data.password,
-        first_name: data.firstName,
-        last_name: data.lastName,
-        // Also include the camelCase versions that the backend is actually expecting
-        firstName: data.firstName,
-        lastName: data.lastName
-      };
-
-      console.log('[jwtApi] Trying full registration with minimal data:', {
-        ...minimalRequestData,
-        password: '******'
       });
 
-      const response = await apiClient.post('/auth/register.php', minimalRequestData);
-
+      // Use the minimal-register.php endpoint
+      const response = await apiClient.post('/auth/minimal-register.php', requestData);
+      
       console.log('[jwtApi] Registration response:', response.data);
->>>>>>> b94bd154
 
       if (response.data.success) {
         // SECURITY FIX: Never store tokens or authenticate after registration
